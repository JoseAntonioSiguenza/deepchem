import numpy as np
import tensorflow as tf
from deepchem.models import TensorGraph
from deepchem.models.tensorgraph.layers import Feature, Conv1D, Dense, Flatten, Reshape, Squeeze, Transpose, \
    CombineMeanStd, Repeat, Gather, GRU, L2Loss, Concat, SoftMax, Constant, Variable, Add, Multiply, Log, InteratomicL2Distances, \
    SoftMaxCrossEntropy, ReduceMean, ToFloat, ReduceSquareDifference, Conv2D, MaxPool2D, ReduceSum, GraphConv, GraphPool, \
    GraphGather, BatchNorm, WeightedError, \
    Conv3D, MaxPool3D, \
    LSTMStep, AttnLSTMEmbedding, IterRefLSTMEmbedding
from deepchem.models.tensorgraph.graph_layers import Combine_AP, Separate_AP, \
    WeaveLayer, WeaveGather, DTNNEmbedding, DTNNGather, DTNNStep, \
    DTNNExtract, DAGLayer, DAGGather, MessagePassing, SetGather


def test_Conv1D_pickle():
  tg = TensorGraph()
  feature = Feature(shape=(tg.batch_size, 1, 1))
  conv = Conv1D(2, 1, in_layers=feature)
  tg.add_output(conv)
  tg.set_loss(conv)
  tg.build()
  tg.save()


def test_Dense_pickle():
  tg = TensorGraph()
  feature = Feature(shape=(tg.batch_size, 1))
  dense = Dense(out_channels=1, in_layers=feature)
  tg.add_output(dense)
  tg.set_loss(dense)
  tg.build()
  tg.save()


def test_Flatten_pickle():
  tg = TensorGraph()
  feature = Feature(shape=(tg.batch_size, 1))
  layer = Flatten(in_layers=feature)
  tg.add_output(layer)
  tg.set_loss(layer)
  tg.build()
  tg.save()


def test_Reshape_pickle():
  tg = TensorGraph()
  feature = Feature(shape=(tg.batch_size, 1))
  layer = Reshape(shape=(None, 2), in_layers=feature)
  tg.add_output(layer)
  tg.set_loss(layer)
  tg.build()
  tg.save()


def test_Squeeze_pickle():
  tg = TensorGraph()
  feature = Feature(shape=(tg.batch_size, 1))
  layer = Squeeze(in_layers=feature)
  tg.add_output(layer)
  tg.set_loss(layer)
  tg.build()
  tg.save()


def test_Transpose_pickle():
  tg = TensorGraph()
  feature = Feature(shape=(tg.batch_size, 1))
  layer = Transpose(perm=(1, 0), in_layers=feature)
  tg.add_output(layer)
  tg.set_loss(layer)
  tg.build()
  tg.save()


def test_CombineMeanStd_pickle():
  tg = TensorGraph()
  feature = Feature(shape=(tg.batch_size, 1))
  layer = CombineMeanStd(in_layers=[feature, feature])
  tg.add_output(layer)
  tg.set_loss(layer)
  tg.build()
  tg.save()


def test_Repeat_pickle():
  tg = TensorGraph()
  feature = Feature(shape=(tg.batch_size, 1))
  layer = Repeat(n_times=10, in_layers=feature)
  tg.add_output(layer)
  tg.set_loss(layer)
  tg.build()
  tg.save()


def test_Gather_pickle():
  tg = TensorGraph()
  feature = Feature(shape=(tg.batch_size, 1))
  layer = Gather(indices=[[0], [2], [3]], in_layers=feature)
  tg.add_output(layer)
  tg.set_loss(layer)
  tg.build()
  tg.save()


def test_GRU_pickle():
  tg = TensorGraph()
  feature = Feature(shape=(tg.batch_size, 10, 10))
  layer = GRU(n_hidden=10, batch_size=tg.batch_size, in_layers=feature)
  tg.add_output(layer)
  tg.set_loss(layer)
  tg.build()
  tg.save()


def test_L2loss_pickle():
  tg = TensorGraph()
  feature = Feature(shape=(tg.batch_size, 1))
  layer = L2Loss(in_layers=[feature, feature])
  tg.add_output(layer)
  tg.set_loss(layer)
  tg.build()
  tg.save()


def test_Softmax_pickle():
  tg = TensorGraph()
  feature = Feature(shape=(tg.batch_size, 1))
  layer = SoftMax(in_layers=feature)
  tg.add_output(layer)
  tg.set_loss(layer)
  tg.build()
  tg.save()


def test_Concat_pickle():
  tg = TensorGraph()
  feature = Feature(shape=(tg.batch_size, 1))
  layer = Concat(in_layers=[feature, feature])
  tg.add_output(layer)
  tg.set_loss(layer)
  tg.build()
  tg.save()


def test_Constant_pickle():
  tg = TensorGraph()
  feature = Feature(shape=(tg.batch_size, 1))
  layer = Constant(np.array([15.0]))
  output = Add(in_layers=[feature, layer])
  tg.add_output(output)
  tg.set_loss(output)
  tg.build()
  tg.save()


def test_Variable_pickle():
  tg = TensorGraph()
  feature = Feature(shape=(tg.batch_size, 1))
  layer = Variable(np.array([15.0]))
  output = Multiply(in_layers=[feature, layer])
  tg.add_output(output)
  tg.set_loss(output)
  tg.build()
  tg.save()


def test_Log_pickle():
  tg = TensorGraph()
  feature = Feature(shape=(tg.batch_size, 1))
  layer = Log(feature)
  tg.add_output(layer)
  tg.set_loss(layer)
  tg.build()
  tg.save()


def testInteratomicL2Distances():
  """
    TODO(LESWING) what is ndim here?
    :return:
    """
  tg = TensorGraph()
  n_atoms = tg.batch_size
  M_nbrs = 4
  n_dim = 3
  feature = Feature(shape=(tg.batch_size, 3))
  neighbors = Feature(shape=(tg.batch_size, M_nbrs), dtype=tf.int32)
  layer = InteratomicL2Distances(
      N_atoms=n_atoms,
      M_nbrs=M_nbrs,
      ndim=n_dim,
      in_layers=[feature, neighbors])
  tg.add_output(layer)
  tg.set_loss(layer)
  tg.build()
  tg.save()


def test_SoftmaxCrossEntropy_pickle():
  tg = TensorGraph()
  feature = Feature(shape=(tg.batch_size, 1))
  layer = SoftMaxCrossEntropy(in_layers=[feature, feature])
  tg.add_output(layer)
  tg.set_loss(layer)
  tg.build()
  tg.save()


def test_ReduceMean_pickle():
  tg = TensorGraph()
  feature = Feature(shape=(tg.batch_size, 1))
  layer = ReduceMean(in_layers=[feature])
  tg.add_output(layer)
  tg.set_loss(layer)
  tg.build()
  tg.save()


def test_ToFloat_pickle():
  tg = TensorGraph()
  feature = Feature(shape=(tg.batch_size, 1))
  layer = ToFloat(in_layers=[feature])
  tg.add_output(layer)
  tg.set_loss(layer)
  tg.build()
  tg.save()


def test_ReduceSum_pickle():
  tg = TensorGraph()
  feature = Feature(shape=(tg.batch_size, 1))
  layer = ReduceSum(in_layers=[feature])
  tg.add_output(layer)
  tg.set_loss(layer)
  tg.build()
  tg.save()


def test_ReduceSquareDifference_pickle():
  tg = TensorGraph()
  feature = Feature(shape=(tg.batch_size, 1))
  layer = ReduceSquareDifference(in_layers=[feature, feature])
  tg.add_output(layer)
  tg.set_loss(layer)
  tg.build()
  tg.save()


def test_Conv2D_pickle():
  tg = TensorGraph()
  feature = Feature(shape=(tg.batch_size, 10, 10, 1))
  layer = Conv2D(num_outputs=3, in_layers=feature)
  tg.add_output(layer)
  tg.set_loss(layer)
  tg.build()
  tg.save()


<<<<<<< HEAD
def test_MaxPool2D_pickle():
=======
def test_Conv3D_pickle():
  tg = TensorGraph()
  feature = Feature(shape=(tg.batch_size, 10, 10, 10, 1))
  layer = Conv3D(num_outputs=3, in_layers=feature)
  tg.add_output(layer)
  tg.set_loss(layer)
  tg.build()
  tg.save()


def test_MaxPool_pickle():
>>>>>>> 67f76300
  tg = TensorGraph()
  feature = Feature(shape=(tg.batch_size, 10, 10, 10))
  layer = MaxPool2D(in_layers=feature)
  tg.add_output(layer)
  tg.set_loss(layer)
  tg.build()
  tg.save()


def test_MaxPool3D_pickle():
  tg = TensorGraph()
  feature = Feature(shape=(tg.batch_size, 10, 10, 10, 10))
  layer = MaxPool3D(in_layers=feature)
  tg.add_output(layer)
  tg.set_loss(layer)
  tg.build()
  tg.save()


def test_GraphConv_pickle():
  tg = TensorGraph()
  atom_features = Feature(shape=(None, 75))
  degree_slice = Feature(shape=(None, 2), dtype=tf.int32)
  membership = Feature(shape=(None,), dtype=tf.int32)

  deg_adjs = []
  for i in range(0, 10 + 1):
    deg_adj = Feature(shape=(None, i + 1), dtype=tf.int32)
    deg_adjs.append(deg_adj)
  layer = GraphConv(
      64,
      activation_fn=tf.nn.relu,
      in_layers=[atom_features, degree_slice, membership] + deg_adjs)
  tg.add_output(layer)
  tg.set_loss(layer)
  tg.build()
  tg.save()


def test_GraphPool_Pickle():
  tg = TensorGraph()
  atom_features = Feature(shape=(None, 75))
  degree_slice = Feature(shape=(None, 2), dtype=tf.int32)
  membership = Feature(shape=(None,), dtype=tf.int32)
  deg_adjs = []
  for i in range(0, 10 + 1):
    deg_adj = Feature(shape=(None, i + 1), dtype=tf.int32)
    deg_adjs.append(deg_adj)
  layer = GraphPool(
      in_layers=[atom_features, degree_slice, membership] + deg_adjs)
  tg.set_loss(layer)
  tg.build()
  tg.save()


def test_GraphGather_Pickle():
  tg = TensorGraph()
  atom_features = Feature(shape=(None, 75))
  degree_slice = Feature(shape=(None, 2), dtype=tf.int32)
  membership = Feature(shape=(None,), dtype=tf.int32)
  deg_adjs = []
  for i in range(0, 10 + 1):
    deg_adj = Feature(shape=(None, i + 1), dtype=tf.int32)
    deg_adjs.append(deg_adj)
  layer = GraphGather(
      batch_size=tg.batch_size,
      activation_fn=tf.nn.tanh,
      in_layers=[atom_features, degree_slice, membership] + deg_adjs)
  tg.set_loss(layer)
  tg.build()
  tg.save()


def test_BatchNorm_pickle():
  tg = TensorGraph()
  feature = Feature(shape=(tg.batch_size, 10))
  layer = BatchNorm(in_layers=feature)
  tg.add_output(layer)
  tg.set_loss(layer)
  tg.build()
  tg.save()


def test_WeightedError_pickle():
  tg = TensorGraph()
  feature = Feature(shape=(tg.batch_size, 10))
  layer = WeightedError(in_layers=[feature, feature])
  tg.add_output(layer)
  tg.set_loss(layer)
  tg.build()
  tg.save()


def test_Combine_Separate_AP_pickle():
  tg = TensorGraph()
  atom_feature = Feature(shape=(None, 10))
  pair_feature = Feature(shape=(None, 5))
  C_AP = Combine_AP(in_layers=[atom_feature, pair_feature])
  S_AP = Separate_AP(in_layers=[C_AP])
  tg.add_output(S_AP)
  tg.set_loss(S_AP)
  tg.build()
  tg.save()


def test_Weave_pickle():
  tg = TensorGraph()
  atom_feature = Feature(shape=(None, 75))
  pair_feature = Feature(shape=(None, 14))
  pair_split = Feature(shape=(None,), dtype=tf.int32)
  atom_to_pair = Feature(shape=(None, 2), dtype=tf.int32)
  C_AP = Combine_AP(in_layers=[atom_feature, pair_feature])
  weave = WeaveLayer(in_layers=[C_AP, pair_split, atom_to_pair])
  tg.add_output(weave)
  tg.set_loss(weave)
  tg.build()
  tg.save()


def test_WeaveGather_pickle():
  tg = TensorGraph()
  atom_feature = Feature(shape=(None, 75))
  atom_split = Feature(shape=(None,), dtype=tf.int32)
  weave_gather = WeaveGather(
      32, gaussian_expand=True, in_layers=[atom_feature, atom_split])
  tg.add_output(weave_gather)
  tg.set_loss(weave_gather)
  tg.build()
  tg.save()


def test_DTNNEmbedding_pickle():
  tg = TensorGraph()
  atom_numbers = Feature(shape=(None, 23), dtype=tf.int32)
  Embedding = DTNNEmbedding(in_layers=[atom_numbers])
  tg.add_output(Embedding)
  tg.set_loss(Embedding)
  tg.build()
  tg.save()


def test_DTNNStep_pickle():
  tg = TensorGraph()
  atom_features = Feature(shape=(None, 30))
  distance = Feature(shape=(None, 100))
  distance_membership_i = Feature(shape=(None,), dtype=tf.int32)
  distance_membership_j = Feature(shape=(None,), dtype=tf.int32)
  DTNN = DTNNStep(in_layers=[
      atom_features, distance, distance_membership_i, distance_membership_j
  ])
  tg.add_output(DTNN)
  tg.set_loss(DTNN)
  tg.build()
  tg.save()


def test_DTNNGather_pickle():
  tg = TensorGraph()
  atom_features = Feature(shape=(None, 30))
  atom_membership = Feature(shape=(None,), dtype=tf.int32)
  Gather = DTNNGather(in_layers=[atom_features, atom_membership])
  tg.add_output(Gather)
  tg.set_loss(Gather)
  tg.build()
  tg.save()


def test_DTNNExtract_pickle():
  tg = TensorGraph()
  atom_features = Feature(shape=(None, 30))
  Ext = DTNNExtract(0, in_layers=[atom_features])
  tg.add_output(Ext)
  tg.set_loss(Ext)
  tg.build()
  tg.save()


def test_DAGLayer_pickle():
  tg = TensorGraph(use_queue=False)
  atom_features = Feature(shape=(None, 75))
  parents = Feature(shape=(None, 50, 50), dtype=tf.int32)
  calculation_orders = Feature(shape=(None, 50), dtype=tf.int32)
  calculation_masks = Feature(shape=(None, 50), dtype=tf.bool)
  n_atoms = Feature(shape=(), dtype=tf.int32)
  DAG = DAGLayer(in_layers=[
      atom_features, parents, calculation_orders, calculation_masks, n_atoms
  ])
  tg.add_output(DAG)
  tg.set_loss(DAG)
  tg.build()
  tg.save()


def test_DAGGather_pickle():
  tg = TensorGraph()
  atom_features = Feature(shape=(None, 30))
  membership = Feature(shape=(None,), dtype=tf.int32)
  Gather = DAGGather(in_layers=[atom_features, membership])
  tg.add_output(Gather)
  tg.set_loss(Gather)
  tg.build()
  tg.save()


def test_MP_pickle():
  tg = TensorGraph()
  atom_feature = Feature(shape=(None, 75))
  pair_feature = Feature(shape=(None, 14))
  atom_to_pair = Feature(shape=(None, 2), dtype=tf.int32)
  MP = MessagePassing(5, in_layers=[atom_feature, pair_feature, atom_to_pair])
  tg.add_output(MP)
  tg.set_loss(MP)
  tg.build()
  tg.save()


def test_AttnLSTM_pickle():
  """Tests that AttnLSTM can be pickled."""
  max_depth = 5
  n_test = 5
  n_support = 5
  n_feat = 10

  tg = TensorGraph(batch_size=n_test)
  test = Feature(shape=(None, n_feat))
  support = Feature(shape=(None, n_feat))
  out = AttnLSTMEmbedding(
      n_test, n_support, n_feat, max_depth, in_layers=[test, support])
  tg.add_output(out)
  tg.set_loss(out)
  tg.build()
  tg.save()


def test_LSTMStep_pickle():
  """Tests that LSTMStep can be pickled."""
  n_feat = 10
  tg = TensorGraph()
  y = Feature(shape=(None, 2 * n_feat))
  state_zero = Feature(shape=(None, n_feat))
  state_one = Feature(shape=(None, n_feat))
  lstm = LSTMStep(n_feat, 2 * n_feat, in_layers=[y, state_zero, state_one])
  tg.add_output(lstm)
  tg.set_loss(lstm)
  tg.build()
  tg.save()


def test_IterRefLSTM_pickle():
  """Tests that IterRefLSTM can be pickled."""
  n_feat = 10
  max_depth = 5
  n_test = 5
  n_support = 5
  tg = TensorGraph()
  test = Feature(shape=(None, n_feat))
  support = Feature(shape=(None, n_feat))
  lstm = IterRefLSTMEmbedding(
      n_test, n_support, n_feat, max_depth, in_layers=[test, support])
  tg.add_output(lstm)
  tg.set_loss(lstm)
  tg.build()
  tg.save()


def test_SetGather_pickle():
  tg = TensorGraph()
  atom_feature = Feature(shape=(None, 100))
  atom_split = Feature(shape=(None,), dtype=tf.int32)
  Gather = SetGather(5, 16, in_layers=[atom_feature, atom_split])
  tg.add_output(Gather)
  tg.set_loss(Gather)
  tg.build()
  tg.save()<|MERGE_RESOLUTION|>--- conflicted
+++ resolved
@@ -256,9 +256,6 @@
   tg.save()
 
 
-<<<<<<< HEAD
-def test_MaxPool2D_pickle():
-=======
 def test_Conv3D_pickle():
   tg = TensorGraph()
   feature = Feature(shape=(tg.batch_size, 10, 10, 10, 1))
@@ -269,8 +266,7 @@
   tg.save()
 
 
-def test_MaxPool_pickle():
->>>>>>> 67f76300
+def test_MaxPool2D_pickle():
   tg = TensorGraph()
   feature = Feature(shape=(tg.batch_size, 10, 10, 10))
   layer = MaxPool2D(in_layers=feature)
