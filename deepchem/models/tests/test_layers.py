import deepchem as dc
import numpy as np
import pytest
import os

try:
    import tensorflow as tf
    import deepchem.models.layers as layers
    from tensorflow.python.framework import test_util  # noqa: F401
    has_tensorflow = True
except ModuleNotFoundError:
    has_tensorflow = False

try:
    import torch
    import deepchem.models.torch_models.layers as torch_layers
    has_torch = True
except ModuleNotFoundError:
    has_torch = False


@pytest.mark.tensorflow
def test_cosine_dist():
    """Test invoking cosine_dist."""
    x = tf.ones((5, 4), dtype=tf.dtypes.float32, name=None)
    y_same = tf.ones((5, 4), dtype=tf.dtypes.float32, name=None)
    # x and y are the same tensor (equivalent at every element)
    # the pairwise inner product of the rows in x and y will always be 1
    # the output tensor will be of shape (5,5)
    cos_sim_same = layers.cosine_dist(x, y_same)
    diff = cos_sim_same - tf.ones((5, 5), dtype=tf.dtypes.float32, name=None)
    assert tf.abs(tf.reduce_sum(diff)) < 1e-5  # True

    identity_tensor = tf.eye(
        512, dtype=tf.dtypes.float32)  # identity matrix of shape (512,512)
    x1 = identity_tensor[0:256, :]
    x2 = identity_tensor[256:512, :]
    # each row in x1 is orthogonal to each row in x2
    # the pairwise inner product of the rows in x and y will always be 0
    # the output tensor will be of shape (256,256)
    cos_sim_orth = layers.cosine_dist(x1, x2)
    assert tf.abs(tf.reduce_sum(cos_sim_orth)) < 1e-5  # True
    assert all([cos_sim_orth.shape[dim] == 256 for dim in range(2)])  # True


@pytest.mark.tensorflow
def test_highway():
    """Test invoking Highway."""
    width = 5
    batch_size = 10
    input = np.random.rand(batch_size, width).astype(np.float32)
    layer = layers.Highway()
    result = layer(input)
    assert result.shape == (batch_size, width)
    assert len(layer.trainable_variables) == 4

    # Creating a second layer should produce different results, since it has
    # different random weights.

    layer2 = layers.Highway()
    result2 = layer2(input)
    assert not np.allclose(result, result2)

    # But evaluating the first layer again should produce the same result as before.

    result3 = layer(input)
    assert np.allclose(result, result3)


@pytest.mark.tensorflow
def test_combine_mean_std():
    """Test invoking CombineMeanStd."""
    mean = np.random.rand(5, 3).astype(np.float32)
    std = np.random.rand(5, 3).astype(np.float32)
    layer = layers.CombineMeanStd(training_only=True, noise_epsilon=0.01)
    result1 = layer([mean, std], training=False)
    assert np.array_equal(result1, mean)  # No noise in test mode
    result2 = layer([mean, std], training=True)
    assert not np.array_equal(result2, mean)
    assert np.allclose(result2, mean, atol=0.1)


@pytest.mark.tensorflow
def test_stack():
    """Test invoking Stack."""
    input1 = np.random.rand(5, 4).astype(np.float32)
    input2 = np.random.rand(5, 4).astype(np.float32)
    result = layers.Stack()([input1, input2])
    assert result.shape == (5, 2, 4)
    assert np.array_equal(input1, result[:, 0, :])
    assert np.array_equal(input2, result[:, 1, :])


@pytest.mark.tensorflow
def test_variable():
    """Test invoking Variable."""
    value = np.random.rand(5, 4).astype(np.float32)
    layer = layers.Variable(value)
    layer.build([])
    result = layer.call([]).numpy()
    assert np.allclose(result, value)
    assert len(layer.trainable_variables) == 1


@pytest.mark.tensorflow
def test_interatomic_l2_distances():
    """Test invoking InteratomicL2Distances."""
    atoms = 5
    neighbors = 2
    coords = np.random.rand(atoms, 3)
    neighbor_list = np.random.randint(0, atoms, size=(atoms, neighbors))
    layer = layers.InteratomicL2Distances(atoms, neighbors, 3)
    result = layer([coords, neighbor_list])
    assert result.shape == (atoms, neighbors)
    for atom in range(atoms):
        for neighbor in range(neighbors):
            delta = coords[atom] - coords[neighbor_list[atom, neighbor]]
            dist2 = np.dot(delta, delta)
            assert np.allclose(dist2, result[atom, neighbor])


@pytest.mark.tensorflow
def test_weave_layer():
    """Test invoking WeaveLayer."""
    n_atoms = 4  # In CCC and C, there are 4 atoms
    raw_smiles = ['CCC', 'C']
    from rdkit import Chem
    mols = [Chem.MolFromSmiles(s) for s in raw_smiles]
    featurizer = dc.feat.WeaveFeaturizer()
    mols = featurizer.featurize(mols)
    weave = layers.WeaveLayer(init=tf.keras.initializers.TruncatedNormal(
        stddev=0.03))
    atom_feat = []
    pair_feat = []
    atom_to_pair = []
    pair_split = []
    start = 0
    n_pair_feat = 14
    for im, mol in enumerate(mols):
        n_atoms = mol.get_num_atoms()
        # index of pair features
        C0, C1 = np.meshgrid(np.arange(n_atoms), np.arange(n_atoms))
        atom_to_pair.append(
            np.transpose(np.array([C1.flatten() + start,
                                   C0.flatten() + start])))
        # number of pairs for each atom
        pair_split.extend(C1.flatten() + start)
        start = start + n_atoms

        # atom features
        atom_feat.append(mol.get_atom_features())
        # pair features
        pair_feat.append(
            np.reshape(mol.get_pair_features(),
                       (n_atoms * n_atoms, n_pair_feat)))
    inputs = [
        np.array(np.concatenate(atom_feat, axis=0), dtype=np.float32),
        np.concatenate(pair_feat, axis=0),
        np.array(pair_split),
        np.concatenate(atom_to_pair, axis=0)
    ]
    # Outputs should be [A, P]
    outputs = weave(inputs)
    assert len(outputs) == 2


@pytest.mark.tensorflow
def test_weave_gather():
    """Test invoking WeaveGather."""
    n_atoms = 4  # In CCC and C, there are 4 atoms
    raw_smiles = ['CCC', 'C']
    from rdkit import Chem
    mols = [Chem.MolFromSmiles(s) for s in raw_smiles]
    featurizer = dc.feat.WeaveFeaturizer()
    mols = featurizer.featurize(mols)
    atom_feat = []
    atom_split = []
    for im, mol in enumerate(mols):
        n_atoms = mol.get_num_atoms()
        atom_split.extend([im] * n_atoms)

        # atom features
        atom_feat.append(mol.get_atom_features())
    inputs = [
        np.array(np.concatenate(atom_feat, axis=0), dtype=np.float32),
        np.array(atom_split)
    ]
    # Try without compression
    gather = layers.WeaveGather(batch_size=2, n_input=75, gaussian_expand=True)
    # Outputs should be [mol1_vec, mol2_vec)
    outputs = gather(inputs)
    assert len(outputs) == 2
    assert np.array(outputs[0]).shape == (11 * 75,)
    assert np.array(outputs[1]).shape == (11 * 75,)

    # Try with compression
    gather = layers.WeaveGather(batch_size=2,
                                n_input=75,
                                gaussian_expand=True,
                                compress_post_gaussian_expansion=True)
    # Outputs should be [mol1_vec, mol2_vec)
    outputs = gather(inputs)
    assert len(outputs) == 2
    assert np.array(outputs[0]).shape == (75,)
    assert np.array(outputs[1]).shape == (75,)


@pytest.mark.tensorflow
def test_weave_gather_gaussian_histogram():
    """Test Gaussian Histograms."""
    from rdkit import Chem
    n_atoms = 4  # In CCC and C, there are 4 atoms
    raw_smiles = ['CCC', 'C']
    mols = [Chem.MolFromSmiles(s) for s in raw_smiles]
    featurizer = dc.feat.WeaveFeaturizer()
    mols = featurizer.featurize(mols)
    gather = layers.WeaveGather(batch_size=2, n_input=75)
    atom_feat = []
    atom_split = []
    for im, mol in enumerate(mols):
        n_atoms = mol.get_num_atoms()
        atom_split.extend([im] * n_atoms)

        # atom features
        atom_feat.append(mol.get_atom_features())
    inputs = [
        np.array(np.concatenate(atom_feat, axis=0), dtype=np.float32),
        np.array(atom_split)
    ]
    # per_mol_features = tf.math.segment_sum(inputs[0], inputs[1])
    outputs = gather.gaussian_histogram(inputs[0])
    # Gaussian histograms expands into 11 Gaussian buckets.
    assert np.array(outputs).shape == (
        4,
        11 * 75,
    )
    # assert np.array(outputs[1]).shape == (11 * 75,)


@pytest.mark.tensorflow
def test_graph_conv():
    """Test invoking GraphConv."""
    out_channels = 2
    n_atoms = 4  # In CCC and C, there are 4 atoms
    raw_smiles = ['CCC', 'C']
    from rdkit import Chem
    mols = [Chem.MolFromSmiles(s) for s in raw_smiles]
    featurizer = dc.feat.graph_features.ConvMolFeaturizer()
    mols = featurizer.featurize(mols)
    multi_mol = dc.feat.mol_graphs.ConvMol.agglomerate_mols(mols)
    atom_features = multi_mol.get_atom_features().astype(np.float32)
    degree_slice = multi_mol.deg_slice
    membership = multi_mol.membership
    deg_adjs = multi_mol.get_deg_adjacency_lists()[1:]
    args = [atom_features, degree_slice, membership] + deg_adjs
    layer = layers.GraphConv(out_channels)
    result = layer(args)
    assert result.shape == (n_atoms, out_channels)
    num_deg = 2 * layer.max_degree + (1 - layer.min_degree)
    assert len(layer.trainable_variables) == 2 * num_deg


@pytest.mark.tensorflow
def test_graph_pool():
    """Test invoking GraphPool."""
    n_atoms = 4  # In CCC and C, there are 4 atoms
    raw_smiles = ['CCC', 'C']
    from rdkit import Chem
    mols = [Chem.MolFromSmiles(s) for s in raw_smiles]
    featurizer = dc.feat.graph_features.ConvMolFeaturizer()
    mols = featurizer.featurize(mols)
    multi_mol = dc.feat.mol_graphs.ConvMol.agglomerate_mols(mols)
    atom_features = multi_mol.get_atom_features().astype(np.float32)
    degree_slice = multi_mol.deg_slice
    membership = multi_mol.membership
    deg_adjs = multi_mol.get_deg_adjacency_lists()[1:]
    args = [atom_features, degree_slice, membership] + deg_adjs
    result = layers.GraphPool()(args)
    assert result.shape[0] == n_atoms
    # TODO What should shape[1] be?  It's not documented.


@pytest.mark.tensorflow
def test_graph_gather():
    """Test invoking GraphGather."""
    batch_size = 2
    n_features = 75
    # n_atoms = 4  # In CCC and C, there are 4 atoms
    raw_smiles = ['CCC', 'C']
    from rdkit import Chem
    mols = [Chem.MolFromSmiles(s) for s in raw_smiles]
    featurizer = dc.feat.graph_features.ConvMolFeaturizer()
    mols = featurizer.featurize(mols)
    multi_mol = dc.feat.mol_graphs.ConvMol.agglomerate_mols(mols)
    atom_features = multi_mol.get_atom_features().astype(np.float32)
    degree_slice = multi_mol.deg_slice
    membership = multi_mol.membership
    deg_adjs = multi_mol.get_deg_adjacency_lists()[1:]
    args = [atom_features, degree_slice, membership] + deg_adjs
    result = layers.GraphGather(batch_size)(args)
    # TODO(rbharath): Why is it 2*n_features instead of n_features?
    assert result.shape == (batch_size, 2 * n_features)


@pytest.mark.tensorflow
def test_lstm_step():
    """Test invoking LSTMStep."""
    n_test = 5
    n_feat = 10
    y = np.random.rand(n_test, 2 * n_feat).astype(np.float32)
    state_zero = np.random.rand(n_test, n_feat).astype(np.float32)
    state_one = np.random.rand(n_test, n_feat).astype(np.float32)
    layer = layers.LSTMStep(n_feat, 2 * n_feat)
    result = layer([y, state_zero, state_one])
    h_out, h_copy_out, c_out = (result[0], result[1][0], result[1][1])
    assert h_out.shape == (n_test, n_feat)
    assert h_copy_out.shape == (n_test, n_feat)
    assert c_out.shape == (n_test, n_feat)
    assert len(layer.trainable_variables) == 1


@pytest.mark.tensorflow
def test_attn_lstm_embedding():
    """Test invoking AttnLSTMEmbedding."""
    max_depth = 5
    n_test = 5
    n_support = 11
    n_feat = 10
    test = np.random.rand(n_test, n_feat).astype(np.float32)
    support = np.random.rand(n_support, n_feat).astype(np.float32)
    layer = layers.AttnLSTMEmbedding(n_test, n_support, n_feat, max_depth)
    test_out, support_out = layer([test, support])
    assert test_out.shape == (n_test, n_feat)
    assert support_out.shape == (n_support, n_feat)
    assert len(layer.trainable_variables) == 4


@pytest.mark.tensorflow
def test_iter_ref_lstm_embedding():
    """Test invoking IterRefLSTMEmbedding."""
    max_depth = 5
    n_test = 5
    n_support = 11
    n_feat = 10
    test = np.random.rand(n_test, n_feat).astype(np.float32)
    support = np.random.rand(n_support, n_feat).astype(np.float32)
    layer = layers.IterRefLSTMEmbedding(n_test, n_support, n_feat, max_depth)
    test_out, support_out = layer([test, support])
    assert test_out.shape == (n_test, n_feat)
    assert support_out.shape == (n_support, n_feat)
    assert len(layer.trainable_variables) == 8


@pytest.mark.tensorflow
def test_vina_free_energy():
    """Test invoking VinaFreeEnergy."""
    n_atoms = 5
    m_nbrs = 1
    ndim = 3
    nbr_cutoff = 1
    start = 0
    stop = 4
    X = np.random.rand(n_atoms, ndim).astype(np.float32)
    Z = np.random.randint(0, 2, (n_atoms)).astype(np.float32)
    layer = layers.VinaFreeEnergy(n_atoms, m_nbrs, ndim, nbr_cutoff, start,
                                  stop)
    result = layer([X, Z])
    assert len(layer.trainable_variables) == 6
    assert result.shape == tuple()

    # Creating a second layer should produce different results, since it has
    # different random weights.

    layer2 = layers.VinaFreeEnergy(n_atoms, m_nbrs, ndim, nbr_cutoff, start,
                                   stop)
    result2 = layer2([X, Z])
    assert not np.allclose(result, result2)

    # But evaluating the first layer again should produce the same result as before.

    result3 = layer([X, Z])
    assert np.allclose(result, result3)


@pytest.mark.tensorflow
def test_weighted_linear_combo():
    """Test invoking WeightedLinearCombo."""
    input1 = np.random.rand(5, 10).astype(np.float32)
    input2 = np.random.rand(5, 10).astype(np.float32)
    layer = layers.WeightedLinearCombo()
    result = layer([input1, input2])
    assert len(layer.trainable_variables) == 2
    expected = input1 * layer.trainable_variables[
        0] + input2 * layer.trainable_variables[1]
    assert np.allclose(result, expected)


@pytest.mark.tensorflow
def test_neighbor_list():
    """Test invoking NeighborList."""
    N_atoms = 5
    start = 0
    stop = 12
    nbr_cutoff = 3
    ndim = 3
    M_nbrs = 2
    coords = start + np.random.rand(N_atoms, ndim) * (stop - start)
    coords = tf.cast(tf.stack(coords), tf.float32)
    layer = layers.NeighborList(N_atoms, M_nbrs, ndim, nbr_cutoff, start, stop)
    result = layer(coords)
    assert result.shape == (N_atoms, M_nbrs)


@pytest.mark.tensorflow
def test_atomic_convolution():
    """Test invoking AtomicConvolution."""
    batch_size = 4
    max_atoms = 5
    max_neighbors = 2
    dimensions = 3
    params = [[5.0, 2.0, 0.5], [10.0, 2.0, 0.5]]
    input1 = np.random.rand(batch_size, max_atoms,
                            dimensions).astype(np.float32)
    input2 = np.random.randint(max_atoms,
                               size=(batch_size, max_atoms, max_neighbors))
    input3 = np.random.randint(1,
                               10,
                               size=(batch_size, max_atoms, max_neighbors))
    layer = layers.AtomicConvolution(radial_params=params)
    result = layer([input1, input2, input3])
    assert result.shape == (batch_size, max_atoms, len(params))
    assert len(layer.trainable_variables) == 3


@pytest.mark.tensorflow
def test_alpha_share_layer():
    """Test invoking AlphaShareLayer."""
    batch_size = 10
    length = 6
    input1 = np.random.rand(batch_size, length).astype(np.float32)
    input2 = np.random.rand(batch_size, length).astype(np.float32)
    layer = layers.AlphaShareLayer()
    result = layer([input1, input2])
    assert input1.shape == result[0].shape
    assert input2.shape == result[1].shape

    # Creating a second layer should produce different results, since it has
    # different random weights.

    layer2 = layers.AlphaShareLayer()
    result2 = layer2([input1, input2])
    assert not np.allclose(result[0], result2[0])
    assert not np.allclose(result[1], result2[1])

    # But evaluating the first layer again should produce the same result as before.

    result3 = layer([input1, input2])
    assert np.allclose(result[0], result3[0])
    assert np.allclose(result[1], result3[1])


@pytest.mark.tensorflow
def test_sluice_loss():
    """Test invoking SluiceLoss."""
    input1 = np.ones((3, 4)).astype(np.float32)
    input2 = np.ones((2, 2)).astype(np.float32)
    result = layers.SluiceLoss()([input1, input2])
    assert np.allclose(result, 40.0)


@pytest.mark.tensorflow
def test_beta_share():
    """Test invoking BetaShare."""
    batch_size = 10
    length = 6
    input1 = np.random.rand(batch_size, length).astype(np.float32)
    input2 = np.random.rand(batch_size, length).astype(np.float32)
    layer = layers.BetaShare()
    result = layer([input1, input2])
    assert input1.shape == result.shape
    assert input2.shape == result.shape

    # Creating a second layer should produce different results, since it has
    # different random weights.

    layer2 = layers.BetaShare()
    result2 = layer2([input1, input2])
    assert not np.allclose(result, result2)

    # But evaluating the first layer again should produce the same result as before.

    result3 = layer([input1, input2])
    assert np.allclose(result, result3)


@pytest.mark.tensorflow
def test_ani_feat():
    """Test invoking ANIFeat."""
    batch_size = 10
    max_atoms = 5
    input = np.random.rand(batch_size, max_atoms, 4).astype(np.float32)
    layer = layers.ANIFeat(max_atoms=max_atoms)
    result = layer(input)  # noqa: F841
    # TODO What should the output shape be?  It's not documented, and there
    # are no other test cases for it.


@pytest.mark.tensorflow
def test_graph_embed_pool_layer():
    """Test invoking GraphEmbedPoolLayer."""
    V = np.random.uniform(size=(10, 100, 50)).astype(np.float32)
    adjs = np.random.uniform(size=(10, 100, 5, 100)).astype(np.float32)
    layer = layers.GraphEmbedPoolLayer(num_vertices=6)
    result = layer([V, adjs])
    assert result[0].shape == (10, 6, 50)
    assert result[1].shape == (10, 6, 5, 6)

    # Creating a second layer should produce different results, since it has
    # different random weights.

    layer2 = layers.GraphEmbedPoolLayer(num_vertices=6)
    result2 = layer2([V, adjs])
    assert not np.allclose(result[0], result2[0])
    assert not np.allclose(result[1], result2[1])

    # But evaluating the first layer again should produce the same result as before.

    result3 = layer([V, adjs])
    assert np.allclose(result[0], result3[0])
    assert np.allclose(result[1], result3[1])


@pytest.mark.tensorflow
def test_graph_cnn():
    """Test invoking GraphCNN."""
    V = np.random.uniform(size=(10, 100, 50)).astype(np.float32)
    adjs = np.random.uniform(size=(10, 100, 5, 100)).astype(np.float32)
    layer = layers.GraphCNN(num_filters=6)
    result = layer([V, adjs])
    assert result.shape == (10, 100, 6)

    # Creating a second layer should produce different results, since it has
    # different random weights.

    layer2 = layers.GraphCNN(num_filters=6)
    result2 = layer2([V, adjs])
    assert not np.allclose(result, result2)

    # But evaluating the first layer again should produce the same result as before.

    result3 = layer([V, adjs])
    assert np.allclose(result, result3)


@pytest.mark.tensorflow
def test_DAG_layer():
    """Test invoking DAGLayer."""
    batch_size = 10
    n_graph_feat = 30
    n_atom_feat = 75
    max_atoms = 50
    layer_sizes = [100]
    atom_features = np.random.rand(batch_size, n_atom_feat)
    parents = np.random.randint(0,
                                max_atoms,
                                size=(batch_size, max_atoms, max_atoms))
    calculation_orders = np.random.randint(0,
                                           batch_size,
                                           size=(batch_size, max_atoms))
    calculation_masks = np.random.randint(0, 2, size=(batch_size, max_atoms))
    # Recall that the DAG layer expects a MultiConvMol as input,
    # so the "batch" is a pooled set of atoms from all the
    # molecules in the batch, just as it is for the graph conv.
    # This means that n_atoms is the batch-size
    n_atoms = batch_size
    # dropout_switch = False
    layer = layers.DAGLayer(n_graph_feat=n_graph_feat,
                            n_atom_feat=n_atom_feat,
                            max_atoms=max_atoms,
                            layer_sizes=layer_sizes)
    outputs = layer([  # noqa: F841
        atom_features,
        parents,
        calculation_orders,
        calculation_masks,
        n_atoms,
        # dropout_switch
    ])
    # TODO(rbharath): What is the shape of outputs supposed to be?
    # I'm getting (7, 30) here. Where does 7 come from??


@pytest.mark.tensorflow
def test_DAG_gather():
    """Test invoking DAGGather."""
    # TODO(rbharath): We need more documentation about why
    # these numbers work.
    batch_size = 10
    n_graph_feat = 30
    n_atom_feat = 30
    n_outputs = 75
    max_atoms = 50
    layer_sizes = [100]
    layer = layers.DAGGather(n_graph_feat=n_graph_feat,
                             n_outputs=n_outputs,
                             max_atoms=max_atoms,
                             layer_sizes=layer_sizes)
    atom_features = np.random.rand(batch_size, n_atom_feat)
    membership = np.sort(np.random.randint(0, batch_size, size=(batch_size)))
    outputs = layer([atom_features, membership])  # noqa: F841


@pytest.mark.torch
def test_scale_norm():
    """Test invoking ScaleNorm."""
    input_ar = torch.tensor([[1., 99., 10000.], [0.003, 999.37, 23.]])
    layer = torch_layers.ScaleNorm(0.35)
    result1 = layer(input_ar)
    output_ar = torch.tensor([[5.9157897e-05, 5.8566318e-03, 5.9157896e-01],
                              [1.7754727e-06, 5.9145141e-01, 1.3611957e-02]])
    assert torch.allclose(result1, output_ar)


@pytest.mark.torch
def test_multi_headed_mat_attention():
    """Test invoking MultiHeadedMATAttention."""
    feat = dc.feat.MATFeaturizer()
    input_smile = "CC"
    out = feat.featurize(input_smile)
    node = torch.tensor(out[0].node_features).float().unsqueeze(0)
    adj = torch.tensor(out[0].adjacency_matrix).float().unsqueeze(0)
    dist = torch.tensor(out[0].distance_matrix).float().unsqueeze(0)
    mask = torch.sum(torch.abs(node), dim=-1) != 0
    layer = torch_layers.MultiHeadedMATAttention(dist_kernel='softmax',
                                                 lambda_attention=0.33,
                                                 lambda_distance=0.33,
                                                 h=16,
                                                 hsize=1024,
                                                 dropout_p=0.0)
    op = torch_layers.MATEmbedding()(node)
    output = layer(op, op, op, mask, adj, dist)
    assert (output.shape == (1, 3, 1024))


@pytest.mark.torch
def test_position_wise_feed_forward():
    """Test invoking PositionwiseFeedForward."""
    torch.manual_seed(0)
    input_ar = torch.tensor([[1., 2.], [5., 6.]])
    layer = torch_layers.PositionwiseFeedForward(d_input=2,
                                                 d_hidden=2,
                                                 d_output=2,
                                                 activation='relu',
                                                 n_layers=1,
                                                 dropout_p=0.0)
    result = layer(input_ar)
    output_ar = torch.tensor([[0.4810, 0.0000], [1.9771, 0.0000]])
    assert torch.allclose(result, output_ar, rtol=1e-4)


@pytest.mark.torch
@pytest.mark.parametrize('skip_connection,batch_norm,expected',
                         [(False, False, [[0.2795, 0.4243], [0.2795, 0.4243]]),
                          (True, False, [[-0.9612, 2.3846], [-4.1104, 5.7606]]),
                          (False, True, [[0.2795, 0.4243], [0.2795, 0.4243]]),
                          (True, True, [[-0.9612, 2.3846], [-4.1104, 5.7606]])])
def test_multilayer_perceptron(skip_connection, batch_norm, expected):
    """Test invoking MLP."""
    torch.manual_seed(0)
    input_ar = torch.tensor([[1., 2.], [5., 6.]])
    layer = torch_layers.MultilayerPerceptron(d_input=2,
                                              d_output=2,
                                              d_hidden=(2, 2),
                                              activation_fn='relu',
                                              dropout=0.0,
                                              batch_norm=batch_norm,
                                              skip_connection=skip_connection)
    result = layer(input_ar)
    output_ar = torch.tensor(expected)
    assert torch.allclose(result, output_ar, atol=1e-4)


@pytest.mark.torch
def test_multilayer_perceptron_overfit():
    import torch
    import deepchem.models.torch_models.layers as torch_layers
    from deepchem.data import NumpyDataset
    from deepchem.models.torch_models.torch_model import TorchModel
    from deepchem.models.losses import L1Loss
    import numpy as np

    torch.manual_seed(0)
    x = torch.randn(10, 10)
    y = torch.ones(10, 1)
    data = NumpyDataset(x, y)
    layer = torch_layers.MultilayerPerceptron(d_input=10,
                                              d_output=1,
                                              d_hidden=(2, 2),
                                              activation_fn='relu')
    model = TorchModel(layer, loss=L1Loss())
    model.fit(data, nb_epoch=1000)
    output = model.predict_on_batch(data.X)
    assert np.allclose(output, y, atol=1e-2)


@pytest.mark.torch
def test_weighted_skip_multilayer_perceptron():
    "Test for weighted skip connection from the input to the output"
    seed = 123
    torch.manual_seed(seed)
    dim = 1
    features = torch.Tensor([[0.8343], [1.2713], [1.2713], [1.2713], [1.2713]])
    layer = dc.models.torch_models.layers.MultilayerPerceptron(
        d_input=dim,
        d_hidden=(dim,),
        d_output=dim,
        activation_fn='silu',
        skip_connection=True,
        weighted_skip=False)
    output = layer(features)
    output = output.detach().numpy()
    result = np.array([[1.1032], [1.5598], [1.5598], [1.5598], [1.5598]])
    assert np.allclose(output, result, atol=1e-04)
    assert output.shape == (5, 1)


@pytest.mark.torch
def test_position_wise_feed_forward_dropout_at_input():
    """Test invoking PositionwiseFeedForward."""
    torch.manual_seed(0)
    input_ar = torch.tensor([[1., 2.], [5., 6.]])
    layer = torch_layers.PositionwiseFeedForward(d_input=2,
                                                 d_hidden=2,
                                                 d_output=2,
                                                 activation='relu',
                                                 n_layers=1,
                                                 dropout_p=0.0,
                                                 dropout_at_input_no_act=True)
    result = layer(input_ar)
    output_ar = torch.tensor([[0.4810, -1.4331], [1.9771, -5.8426]])
    assert torch.allclose(result, output_ar, rtol=1e-4)


@pytest.mark.torch
def test_sub_layer_connection():
    """Test invoking SublayerConnection."""
    torch.manual_seed(0)
    input_ar = torch.tensor([[1., 2.], [5., 6.]])
    layer = torch_layers.SublayerConnection(2, 0.0)
    result = layer(input_ar, input_ar)
    output_ar = torch.tensor([[2.0027e-05, 3.0000e+00],
                              [4.0000e+00, 7.0000e+00]])
    assert torch.allclose(result, output_ar)


@pytest.mark.torch
def test_mat_encoder_layer():
    """Test invoking MATEncoderLayer."""
    input_smile = "CC"
    feat = dc.feat.MATFeaturizer()
    input_smile = "CC"
    out = feat.featurize(input_smile)
    node = torch.tensor(out[0].node_features).float().unsqueeze(0)
    adj = torch.tensor(out[0].adjacency_matrix).float().unsqueeze(0)
    dist = torch.tensor(out[0].distance_matrix).float().unsqueeze(0)
    mask = torch.sum(torch.abs(node), dim=-1) != 0
    layer = torch_layers.MATEncoderLayer()
    op = torch_layers.MATEmbedding()(node)
    output = layer(op, mask, adj, dist)
    assert (output.shape == (1, 3, 1024))


@pytest.mark.torch
def test_mat_embedding():
    """Test invoking MATEmbedding."""
    torch.manual_seed(0)
    input_ar = torch.tensor([1., 2., 3.])
    layer = torch_layers.MATEmbedding(3, 1, 0.0)
    result = layer(input_ar).detach()
    output_ar = torch.tensor([-1.2353])
    assert torch.allclose(result, output_ar, rtol=1e-4)


@pytest.mark.torch
def test_mat_generator():
    """Test invoking MATGenerator."""
    torch.manual_seed(0)
    input_ar = torch.tensor([1., 2., 3.])
    layer = torch_layers.MATGenerator(3, 'mean', 1, 1, 0.0)
    mask = torch.tensor([1., 1., 1.])
    result = layer(input_ar, mask)
    output_ar = torch.tensor([-1.4436])
    assert torch.allclose(result, output_ar, rtol=1e-4)


@pytest.mark.torch
def test_dmpnn_encoder_layer():
    """Test invoking DMPNNEncoderLayer."""
    torch.manual_seed(0)

    input_smile = "CC"
    feat = dc.feat.DMPNNFeaturizer(features_generators=['morgan'])
    graph = feat.featurize(input_smile)

    from deepchem.models.torch_models.dmpnn import _MapperDMPNN
    mapper = _MapperDMPNN(graph[0])
    atom_features, f_ini_atoms_bonds, atom_to_incoming_bonds, mapping, global_features = mapper.values
    molecules_unbatch_key = [len(atom_features)]

    atom_features = torch.from_numpy(atom_features).float()
    f_ini_atoms_bonds = torch.from_numpy(f_ini_atoms_bonds).float()
    atom_to_incoming_bonds = torch.from_numpy(atom_to_incoming_bonds)
    mapping = torch.from_numpy(mapping)
    global_features = torch.from_numpy(global_features).float()

    layer = torch_layers.DMPNNEncoderLayer(d_hidden=2)
    assert layer.W_i.__repr__(
    ) == 'Linear(in_features=147, out_features=2, bias=False)'
    assert layer.W_h.__repr__(
    ) == 'Linear(in_features=2, out_features=2, bias=False)'
    assert layer.W_o.__repr__(
    ) == 'Linear(in_features=135, out_features=2, bias=True)'

    output = layer(atom_features, f_ini_atoms_bonds, atom_to_incoming_bonds,
                   mapping, global_features, molecules_unbatch_key)
    readout_output = torch.tensor([[0.1116, 0.0470]])
    assert output.shape == torch.Size([1, 2 + 2048])
    assert torch.allclose(output[0][:2], readout_output, atol=1e-4)


@pytest.mark.torch
def test_torch_interatomic_l2_distances():
    """Test Invoking the torch equivalent of InteratomicL2Distances"""
    atoms = 5
    neighbors = 2
    coords = np.random.rand(atoms, 3)
    neighbor_list = np.random.randint(0, atoms, size=(atoms, neighbors))
    layer = torch_layers.InteratomicL2Distances(atoms, neighbors, 3)
    result = layer([coords, neighbor_list])
    assert result.shape == (atoms, neighbors)
    for atom in range(atoms):
        for neighbor in range(neighbors):
            delta = coords[atom] - coords[neighbor_list[atom, neighbor]]
            dist2 = np.dot(delta, delta)
            assert np.allclose(dist2, result[atom, neighbor])


@pytest.mark.torch
def test_torch_neighbor_list():
    """Test invoking the Torch equivalent of NeighborList."""
    N_atoms = 5
    start = 0
    stop = 12
    nbr_cutoff = 3
    ndim = 3
    M_nbrs = 2
    coords = start + np.random.rand(N_atoms, ndim) * (stop - start)
    coords = torch.as_tensor(coords, dtype=torch.float)
    layer = torch_layers.NeighborList(N_atoms, M_nbrs, ndim, nbr_cutoff, start,
                                      stop)
    result = layer(coords)
    assert result.shape == (N_atoms, M_nbrs)


@pytest.mark.torch
def test_torch_lstm_step():
    """Test invoking LSTMStep."""
    n_test = 5
    n_feat = 10
    y = np.random.rand(n_test, 2 * n_feat).astype(np.float32)
    state_zero = np.random.rand(n_test, n_feat).astype(np.float32)
    state_one = np.random.rand(n_test, n_feat).astype(np.float32)
    layer = torch_layers.LSTMStep(n_feat, 2 * n_feat)
    result = layer([y, state_zero, state_one])
    h_out, h_copy_out, c_out = (result[0], result[1][0], result[1][1])
    assert h_out.shape == (n_test, n_feat)
    assert h_copy_out.shape == (n_test, n_feat)
    assert c_out.shape == (n_test, n_feat)


@pytest.mark.torch
def test_torch_gru():
    n_hidden = 100
    batch_size = 10
    x = torch.tensor(np.random.rand(batch_size, n_hidden).astype(np.float32))
    h_0 = torch.tensor(np.random.rand(batch_size, n_hidden).astype(np.float32))
    init = 'xavier_uniform_'
    layer = torch_layers.GatedRecurrentUnit(n_hidden, init)
    y = layer([x, h_0])
    assert y.shape == (batch_size, n_hidden)


@pytest.mark.torch
def test_torch_atomic_convolution():
    """Test invoking the Torch equivalent of AtomicConvolution"""
    batch_size = 4
    max_atoms = 5
    max_neighbors = 2
    dimensions = 3
    radial_params = torch.tensor([[5.0, 2.0, 0.5], [10.0, 2.0, 0.5],
                                  [5.0, 1.0, 0.2]])
    input1 = np.random.rand(batch_size, max_atoms,
                            dimensions).astype(np.float32)
    input2 = np.random.randint(max_atoms,
                               size=(batch_size, max_atoms, max_neighbors))
    input3 = np.random.randint(1,
                               10,
                               size=(batch_size, max_atoms, max_neighbors))

    layer = torch_layers.AtomicConvolution(radial_params=radial_params)
    result = layer([input1, input2, input3])
    assert result.shape == (batch_size, max_atoms, len(radial_params))

    atom_types = [1, 2, 8]
    layer = torch_layers.AtomicConvolution(radial_params=radial_params,
                                           atom_types=atom_types)
    result = layer([input1, input2, input3])
    assert result.shape == (batch_size, max_atoms,
                            len(radial_params) * len(atom_types))

    # By setting the `box_size` to effectively zero, the result should only contain `nan`.
    box_size = [0.0, 0.0, 0.0]
    layer = torch_layers.AtomicConvolution(radial_params=radial_params,
                                           box_size=box_size)
    result = layer([input1, input2, input3])
    assert torch.all(result.isnan())

    # Check that layer has three trainable parameters.
    assert len(list(layer.parameters())) == 3

    with pytest.raises(ValueError):
        # Check when `box_size` is of wrong dimensionality.
        dimensions = 2
        box_size = torch.tensor([1.0, 1.0, 1.0])
        input1 = np.random.rand(batch_size, max_atoms,
                                dimensions).astype(np.float32)

        layer = torch_layers.AtomicConvolution(radial_params=radial_params,
                                               box_size=box_size)
        _ = layer([input1, input2, input3])

        # Check when `inputs` is of wrong length.
        layer = torch_layers.AtomicConvolution(radial_params=radial_params)
        _ = layer([input1, input2])


@pytest.mark.torch
def test_torch_combine_mean_std():
    """Test invoking the Torch equivalent of CombineMeanStd."""
    mean = np.random.rand(5, 3).astype(np.float32)
    std = np.random.rand(5, 3).astype(np.float32)
    layer = torch_layers.CombineMeanStd(training_only=True, noise_epsilon=0.01)
    result1 = layer([mean, std], training=False)
    assert np.array_equal(result1, mean)  # No noise in test mode
    result2 = layer([mean, std], training=True)
    assert not np.array_equal(result2, mean)
    assert np.allclose(result2, mean, atol=0.1)
    assert result1.shape == mean.shape and result1.shape == std.shape
    assert result2.shape == mean.shape and result2.shape == std.shape


@pytest.mark.torch
def test_torch_weighted_linear_combo():
    """Test invoking the Torch equivalent of WeightedLinearCombo."""
    input1 = np.random.rand(5, 10).astype(np.float32)
    input2 = np.random.rand(5, 10).astype(np.float32)
    layer = torch_layers.WeightedLinearCombo(len([input1, input2]))
    result = layer([input1, input2])
    assert len(layer.input_weights) == 2
    expected = torch.Tensor(input1) * layer.input_weights[0] + torch.Tensor(
        input2) * layer.input_weights[1]
    assert torch.allclose(result, expected)


@pytest.mark.torch
def test_local_global_discriminator():
    import torch
    from deepchem.models.torch_models.gnn import LocalGlobalDiscriminator

    hidden_dim = 10
    discriminator = LocalGlobalDiscriminator(hidden_dim=hidden_dim)

    # Create random local node representations and global graph representations
    batch_size = 6
    x = torch.randn(batch_size, hidden_dim)
    summary = torch.randn(batch_size, hidden_dim)

    # Compute similarity scores using the discriminator
    similarity_scores = discriminator(x, summary)

    # Check if the output has the correct shape and dtype
    assert similarity_scores.shape == (batch_size,)
    assert similarity_scores.dtype == torch.float32


@pytest.mark.torch
def test_set_gather():
    """Test invoking the Torch Equivalent of SetGather."""
    # total_n_atoms = 4
    # n_atom_feat = 4
    # atom_feat = np.random.rand(total_n_atoms, n_atom_feat)
    atom_feat = np.load(
        os.path.join(os.path.dirname(__file__), "assets",
                     "atom_feat_SetGather.npy"))
    atom_split = np.array([0, 0, 1, 1], dtype=np.int32)
    torch_layer = torch_layers.SetGather(2, 2, 4)
    weights = np.load(
        os.path.join(os.path.dirname(__file__), "assets",
                     "weights_SetGather_tf.npy"))
    torch_layer.U = torch.nn.Parameter(torch.from_numpy(weights))
    torch_result = torch_layer([atom_feat, atom_split])
    tf_result = np.load(
        os.path.join(os.path.dirname(__file__), "assets",
                     "result_SetGather_tf.npy"))
    assert np.allclose(np.array(tf_result), np.array(torch_result), atol=1e-4)


@pytest.mark.torch
def test_dtnn_embedding():
    """Test invoking the Torch Equivalent of DTNNEmbedding."""
    # Embeddings and results from Tensorflow implementation
    embeddings_tf = [
        [0.51979446, -0.43430394, -0.73670053, -0.443037, 0.6706989],
        [0.21077824, -0.62696636, 0.66158307, -0.25795913, 0.31941652],
        [-0.26653743, 0.15180665, 0.21961051, -0.7263894, -0.4521287],
        [0.64324486, -0.66274744, 0.2814387, 0.5478991, -0.32046735],
        [0.1925143, -0.5505201, -0.35381562, -0.7409675, 0.6427947]
    ]
    results_tf = [[0.64324486, -0.66274744, 0.2814387, 0.5478991, -0.32046735],
                  [-0.26653743, 0.15180665, 0.21961051, -0.7263894, -0.4521287],
                  [0.1925143, -0.5505201, -0.35381562, -0.7409675, 0.6427947]]
    embedding_layer_torch = torch_layers.DTNNEmbedding(5, 5, 'xavier_uniform_')
    embedding_layer_torch.embedding_list = torch.nn.Parameter(
        torch.tensor(embeddings_tf))
    result_torch = embedding_layer_torch(torch.tensor([3, 2, 4]))
    assert torch.allclose(torch.tensor(results_tf), result_torch)
    assert result_torch.shape == (3, 5)


@pytest.mark.torch
def test_dtnn_step():
    """Test invoking the Torch Equivalent of DTNNEmbedding."""
    # Weights and Embeddings from Tensorflow implementation
    emb = [[-0.57997036, -0.54435134], [0.38634658, -0.7800591],
           [0.48274183, 0.09290886], [0.72841835, -0.21489048]]
    W_cf = [[
        -0.6980064, -0.40244102, 0.12015277, -0.11236137, 0.44983745,
        -0.7261406, 0.03590739, 0.18886101
    ],
            [
                0.38193417, 0.08161169, -0.19805211, 0.01473492, -0.21253234,
                0.07730722, -0.25919884, -0.4723375
            ]]
    W_fc = [[0.27500582, 0.19958842], [-0.07512283, -0.4402059],
            [-0.6734804, -0.13714153], [-0.7683939, 0.04202372],
            [0.61084986, 0.4715314], [0.3767004, -0.59029776],
            [-0.1084643, 0.34647202], [-0.656258, -0.3710086]]
    W_df = [[
        -0.53450876, -0.49899083, 0.27615517, -0.15492862, 0.61964273,
        0.18540198, 0.17524064, -0.3806646
    ],
            [
                0.24792421, -0.38151026, -0.50989795, -0.16949275, -0.1911948,
                0.24427831, 0.3103531, -0.548931
            ],
            [
                0.5648807, -0.26876533, -0.4311456, 0.03692579, -0.04565948,
                0.6494999, -0.489844, -0.6053973
            ],
            [
                -0.5715633, 0.5406003, -0.4798649, -0.6116994, 0.1802761,
                -0.02659523, -0.14560652, -0.59008956
            ],
            [
                -0.64630675, -0.2756685, -0.43883026, 0.14410889, -0.13292378,
                -0.17106324, -0.60326487, -0.25875738
            ],
            [
                -0.28023764, 0.54396844, -0.05222553, -0.6502703, -0.5865139,
                -0.03999609, -0.16664535, 0.5127555
            ]]
    output_tf = [[[-0.5800, -0.5444], [0.3863, -0.7801], [0.4827, 0.0929],
                  [0.7284, -0.2149]],
                 [[0.2256, -0.1123], [1.1920, -0.3480], [1.2884, 0.5249],
                  [1.5340, 0.2171]]]
    step_layer = torch_layers.DTNNStep(4, 6, 8)
    step_layer.W_fc = torch.nn.Parameter(torch.Tensor(W_fc))
    step_layer.W_cf = torch.nn.Parameter(torch.Tensor(W_cf))
    step_layer.W_df = torch.nn.Parameter(torch.Tensor(W_df))
    output_torch = step_layer([
        torch.Tensor(emb),
        torch.Tensor([0, 1, 2, 3, 4, 5]).to(torch.float32),
        torch.Tensor([1]).to(torch.int64),
        torch.Tensor([[1]]).to(torch.int64)
    ])
    assert torch.allclose(torch.tensor(output_tf), output_torch, atol=1e-4)
    assert output_torch.shape == (2, 4, 2)


@pytest.mark.torch
def test_dtnn_gather():
    """Test invoking the Torch equivalent of EdgeNetwork."""
    W_list_1 = [[
        0.54732025, -0.627077, -0.2903021, -0.53665423, -0.00559229,
        -0.32349566, 0.1962483, 0.5581455, 0.11647487, 0.13117266
    ],
                [
                    -0.66846573, -0.28275022, 0.06701428, 0.43692493,
                    -0.24846172, 0.41073883, -0.04701298, -0.23764172,
                    -0.16597754, -0.23689681
                ],
                [
                    -0.41830233, -0.2093746, 0.11161888, -0.61909866,
                    -0.07230109, 0.20211416, 0.07490742, -0.52804005,
                    -0.4896497, 0.63919294
                ]]
    W_list_2 = [[-0.33358562, -0.5884317, 0.26542962],
                [-0.6087704, -0.5719125, -0.05134851],
                [0.19017327, -0.5240722, 0.28907597],
                [0.09558785, 0.2324171, 0.395795],
                [0.04189491, -0.2537845, 0.1019693],
                [-0.27015388, -0.53264153, 0.04725528],
                [-0.03956562, 0.678604, 0.37642324],
                [0.3477502, 0.48643565, -0.48160803],
                [0.29909176, -0.4186227, 0.53793466],
                [0.05536985, 0.64485407, 0.5148499]]
    result_tf = [[0.45788735, 0.9619317, -0.53767115]]

    gather_layer_torch = torch_layers.DTNNGather(3, 3, [10])
    gather_layer_torch.W_list = torch.nn.ParameterList()
    gather_layer_torch.W_list.append(torch.tensor(W_list_1))
    gather_layer_torch.W_list.append(torch.tensor(W_list_2))
    result_torch = gather_layer_torch([
        torch.Tensor([[3, 2, 1]]).to(torch.float32),
        torch.Tensor([0]).to(torch.int64)
    ])

    assert torch.allclose(result_torch, torch.tensor(result_tf), atol=1e-4)
    assert result_torch.shape == (1, 3)


@pytest.mark.torch
def test_edge_network():
    """Test invoking the Torch equivalent of EdgeNetwork."""
    # init parameters
    n_pair_features = 14
    n_hidden = 75  # based on weave featurizer
    torch_init = 'xavier_uniform_'

    # generate features for testing
    mols = ["CCC"]
    featurizer = dc.feat.WeaveFeaturizer()
    features = featurizer.featurize(mols)
    X_b = np.asarray([features[0]])
    X_b = dc.data.pad_features(1, X_b)

    atom_feat = []
    pair_feat = []
    atom_to_pair = []
    start = 0
    for mol in X_b:
        n_atoms = mol.get_num_atoms()

        # index of pair features
        C0, C1 = np.meshgrid(np.arange(n_atoms), np.arange(n_atoms))
        atom_to_pair.append(
            np.transpose(np.array([C1.flatten() + start,
                                   C0.flatten() + start])))
        start = start + n_atoms

        # atom features
        atom_feat.append(mol.get_atom_features())

        # pair features
        pair_feat.append(
            np.reshape(mol.get_pair_features(),
                       (n_atoms * n_atoms, n_pair_features)))

    atom_features = np.concatenate(atom_feat, axis=0)
    pair_features = np.concatenate(pair_feat, axis=0)
    atom_to_pair_array = np.concatenate(atom_to_pair, axis=0)

    # tensors for torch layer
    torch_pair_features = torch.Tensor(pair_features)
    torch_atom_features = torch.Tensor(atom_features)
    torch_atom_to_pair = torch.Tensor(atom_to_pair_array)
    torch_atom_to_pair = torch.squeeze(torch_atom_to_pair.to(torch.int64),
                                       dim=0)

    torch_inputs = [
        torch_pair_features, torch_atom_features, torch_atom_to_pair
    ]

    torch_layer = dc.models.torch_models.layers.EdgeNetwork(
        n_pair_features, n_hidden, torch_init)

    # assigning tensorflow layer weights to torch layer
    torch_layer.W = torch.from_numpy(
        np.load("deepchem/models/tests/assets/edgenetwork_weights.npy"))

    torch_result = torch_layer(torch_inputs)

    assert np.allclose(
        np.array(torch_result),
        np.load("deepchem/models/tests/assets/edgenetwork_result.npy"),
        atol=1e-04)


@pytest.mark.torch
def test_mxmnet_envelope():
    """Test for _MXMNetEnvelope helper layer."""
    env = dc.models.torch_models.layers._MXMNetEnvelope(exponent=2)
    input_tensor = torch.tensor([0.5, 1.0, 2.0, 3.0])
    output = env(input_tensor)
    output = output.detach().numpy()
    result = np.array([1.3125, 0.0000, 0.0000, 0.0000])
    assert np.allclose(result, output, atol=1e-04)


@pytest.mark.torch
def test_mxmnet_global_message_passing():
    """ Test for MXMNetGlobalMessagePassing Layer."""
    seed = 123
    torch.backends.cudnn.deterministic = True
    torch.backends.cudnn.benchmark = False
    torch.manual_seed(seed)
    torch.cuda.manual_seed_all(seed)

    dim = 1
    node_features = torch.tensor([[0.8343], [1.2713], [1.2713], [1.2713],
                                  [1.2713]])

    edge_attr = torch.tensor([[1.0004], [1.0004], [1.0005], [1.0004], [1.0004],
                              [-0.2644], [-0.2644], [-0.2644], [1.0004],
                              [-0.2644], [-0.2644], [-0.2644], [1.0005],
                              [-0.2644], [-0.2644], [-0.2644], [1.0004],
                              [-0.2644], [-0.2644], [-0.2644]])

    edge_indices = torch.tensor(
        [[0, 0, 0, 0, 1, 1, 1, 1, 2, 2, 2, 2, 3, 3, 3, 3, 4, 4, 4, 4],
         [1, 2, 3, 4, 0, 2, 3, 4, 0, 1, 3, 4, 0, 1, 2, 4, 0, 1, 2, 3]])

    out = dc.models.torch_models.layers.MXMNetGlobalMessagePassing(dim)
    output = out(node_features, edge_attr, edge_indices)
    output = output.detach().numpy()
    result = np.array([[-0.27947044], [2.417905], [2.417905], [2.4178727],
                       [2.417905]])
    print(output)
    assert np.allclose(output, result, atol=1e-04)
    assert output.shape == (5, 1)


@pytest.mark.torch
def test_mxmnet_besselbasis():
    """Test for MXMNetBesselBasisLayer"""

    radial_layer = dc.models.torch_models.layers.MXMNetBesselBasisLayer(
        num_radial=2, cutoff=2.0, envelope_exponent=2)
    distances = torch.tensor([0.5, 1.0, 2.0, 3.0])
    output = radial_layer(distances)
    output = output.detach().numpy()
    result = np.array([[2.6434e+00, 3.7383e+00], [1.3125e+00, -1.1474e-07],
                       [-0.0000e+00, 0.0000e+00], [-0.0000e+00, -0.0000e+00]])
    assert np.allclose(result, output, atol=1e-04)


@pytest.mark.torch
<<<<<<< HEAD
def test_encoder_rnn():
    """Test for Encoder Layer of SeqToSeq Model"""
    hidden_size = 7
    num_input_token = 4
    input = torch.tensor([[1, 0, 2, 3, 0], [0, 0, 0, 0, 0], [0, 0, 0, 0, 0]])
    layer = torch_layers.EncoderRNN(num_input_token, hidden_size)
    emb, hidden = layer(input)

    assert emb.shape == emb.shape == (input.shape[0], input.shape[1],
                                      hidden_size)
    assert hidden.shape == (1, input.shape[0], hidden_size)
=======
def test_FerminetElectronFeature():
    "Test for FerminetElectronFeature layer."
    electron_layer = dc.models.torch_models.layers.FerminetElectronFeature(
        [32, 32, 32], [16, 16, 16], 4, 8, 10, [5, 5])
    one_electron_test = torch.randn(8, 10, 4 * 4)
    two_electron_test = torch.randn(8, 10, 10, 4)
    one, two = electron_layer.forward(one_electron_test, two_electron_test)
    assert one.size() == torch.Size([8, 10, 32])
    assert two.size() == torch.Size([8, 10, 10, 16])
>>>>>>> 2eaab570
<|MERGE_RESOLUTION|>--- conflicted
+++ resolved
@@ -1265,7 +1265,6 @@
 
 
 @pytest.mark.torch
-<<<<<<< HEAD
 def test_encoder_rnn():
     """Test for Encoder Layer of SeqToSeq Model"""
     hidden_size = 7
@@ -1277,7 +1276,8 @@
     assert emb.shape == emb.shape == (input.shape[0], input.shape[1],
                                       hidden_size)
     assert hidden.shape == (1, input.shape[0], hidden_size)
-=======
+
+@pytest.mark.torch
 def test_FerminetElectronFeature():
     "Test for FerminetElectronFeature layer."
     electron_layer = dc.models.torch_models.layers.FerminetElectronFeature(
@@ -1286,5 +1286,4 @@
     two_electron_test = torch.randn(8, 10, 10, 4)
     one, two = electron_layer.forward(one_electron_test, two_electron_test)
     assert one.size() == torch.Size([8, 10, 32])
-    assert two.size() == torch.Size([8, 10, 10, 16])
->>>>>>> 2eaab570
+    assert two.size() == torch.Size([8, 10, 10, 16])