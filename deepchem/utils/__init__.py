"""
Miscellaneous utility functions.
"""
<<<<<<< HEAD
# flake8: noqa
from deepchem.utils.conformers import ConformerGenerator
from deepchem.utils.evaluate import relative_difference
from deepchem.utils.evaluate import Evaluator
from deepchem.utils.evaluate import GeneratorEvaluator

from deepchem.utils.coordinate_box_utils import CoordinateBox
from deepchem.utils.coordinate_box_utils import intersect_interval
from deepchem.utils.coordinate_box_utils import intersection
from deepchem.utils.coordinate_box_utils import union
from deepchem.utils.coordinate_box_utils import merge_overlapping_boxes
from deepchem.utils.coordinate_box_utils import get_face_boxes

from deepchem.utils.data_utils import pad_array
from deepchem.utils.data_utils import get_data_dir
from deepchem.utils.data_utils import download_url
from deepchem.utils.data_utils import untargz_file
from deepchem.utils.data_utils import unzip_file
from deepchem.utils.data_utils import load_image_files
from deepchem.utils.data_utils import load_sdf_files
from deepchem.utils.data_utils import load_csv_files
from deepchem.utils.data_utils import load_json_files
from deepchem.utils.data_utils import load_pickle_files
from deepchem.utils.data_utils import load_data
from deepchem.utils.data_utils import save_to_disk
from deepchem.utils.data_utils import load_from_disk
from deepchem.utils.data_utils import save_dataset_to_disk
from deepchem.utils.data_utils import load_dataset_from_disk

from deepchem.utils.debug_utils import get_print_threshold
from deepchem.utils.debug_utils import set_print_threshold
from deepchem.utils.debug_utils import get_max_print_size
from deepchem.utils.debug_utils import set_max_print_size

from deepchem.utils.fragment_utils import AtomShim
from deepchem.utils.fragment_utils import MolecularFragment
from deepchem.utils.fragment_utils import get_partial_charge
from deepchem.utils.fragment_utils import merge_molecular_fragments
from deepchem.utils.fragment_utils import get_mol_subset
from deepchem.utils.fragment_utils import strip_hydrogens
from deepchem.utils.fragment_utils import get_contact_atom_indices
from deepchem.utils.fragment_utils import reduce_molecular_complex_to_contacts

from deepchem.utils.genomics_utils import seq_one_hot_encode
from deepchem.utils.genomics_utils import encode_bio_sequence

from deepchem.utils.geometry_utils import unit_vector
from deepchem.utils.geometry_utils import angle_between
from deepchem.utils.geometry_utils import generate_random_unit_vector
from deepchem.utils.geometry_utils import generate_random_rotation_matrix
from deepchem.utils.geometry_utils import is_angle_within_cutoff
from deepchem.utils.geometry_utils import compute_centroid
from deepchem.utils.geometry_utils import subtract_centroid
from deepchem.utils.geometry_utils import compute_protein_range
from deepchem.utils.geometry_utils import compute_pairwise_distances

from deepchem.utils.hash_utils import hash_ecfp
from deepchem.utils.hash_utils import hash_ecfp_pair
from deepchem.utils.hash_utils import vectorize

from deepchem.utils.molecule_feature_utils import one_hot_encode
from deepchem.utils.molecule_feature_utils import get_atom_type_one_hot
from deepchem.utils.molecule_feature_utils import construct_hydrogen_bonding_info
from deepchem.utils.molecule_feature_utils import get_atom_hydrogen_bonding_one_hot
from deepchem.utils.molecule_feature_utils import get_atom_is_in_aromatic_one_hot
from deepchem.utils.molecule_feature_utils import get_atom_hybridization_one_hot
from deepchem.utils.molecule_feature_utils import get_atom_total_num_Hs_one_hot
from deepchem.utils.molecule_feature_utils import get_atom_chirality_one_hot
from deepchem.utils.molecule_feature_utils import get_atom_formal_charge
from deepchem.utils.molecule_feature_utils import get_atom_partial_charge
from deepchem.utils.molecule_feature_utils import get_atom_ring_size_one_hot
from deepchem.utils.molecule_feature_utils import get_atom_total_degree_one_hot
from deepchem.utils.molecule_feature_utils import get_bond_type_one_hot
from deepchem.utils.molecule_feature_utils import get_bond_is_in_same_ring_one_hot
from deepchem.utils.molecule_feature_utils import get_bond_is_conjugated_one_hot
from deepchem.utils.molecule_feature_utils import get_bond_stereo_one_hot
from deepchem.utils.molecule_feature_utils import get_bond_graph_distance_one_hot

from deepchem.utils.pdbqt_utils import pdbqt_to_pdb
from deepchem.utils.pdbqt_utils import convert_protein_to_pdbqt
from deepchem.utils.pdbqt_utils import convert_mol_to_pdbqt

from deepchem.utils.vina_utils import write_vina_conf
from deepchem.utils.vina_utils import load_docked_ligands

from deepchem.utils.voxel_utils import convert_atom_to_voxel
from deepchem.utils.voxel_utils import convert_atom_pair_to_voxel
from deepchem.utils.voxel_utils import voxelize


class ScaffoldGenerator(object):
  """
  Generate molecular scaffolds.

  Parameters
  ----------
  include_chirality : : bool, optional (default False)
      Include chirality in scaffolds.
  """

  def __init__(self, include_chirality=False):
    self.include_chirality = include_chirality

  def get_scaffold(self, mol):
    """
    Get Murcko scaffolds for molecules.

    Murcko scaffolds are described in DOI: 10.1021/jm9602928.
    They are essentially that part of the molecule consisting of
    rings and the linker atoms between them.

    Parameters
    ----------
    mols : array_like
        Molecules.
    """
    from rdkit.Chem.Scaffolds import MurckoScaffold
    return MurckoScaffold.MurckoScaffoldSmiles(
        mol=mol, includeChirality=self.include_chirality)
=======

__author__ = "Steven Kearnes"
__copyright__ = "Copyright 2014, Stanford University"
__license__ = "BSD 3-clause"

import gzip
import numpy as np
import os
import pandas as pd
import sys
import tempfile
import tarfile
import zipfile

from urllib.request import urlretrieve


def pad_array(x, shape, fill=0, both=False):
  """
  Pad an array with a fill value.

  Parameters
  ----------
  x : ndarray
      Matrix.
  shape : tuple or int
      Desired shape. If int, all dimensions are padded to that size.
  fill : object, optional (default 0)
      Fill value.
  both : bool, optional (default False)
      If True, split the padding on both sides of each axis. If False,
      padding is applied to the end of each axis.
  """
  x = np.asarray(x)
  if not isinstance(shape, tuple):
    shape = tuple(shape for _ in range(x.ndim))
  pad = []
  for i in range(x.ndim):
    diff = shape[i] - x.shape[i]
    assert diff >= 0
    if both:
      a, b = divmod(diff, 2)
      b += a
      pad.append((a, b))
    else:
      pad.append((0, diff))
  pad = tuple(pad)
  x = np.pad(x, pad, mode='constant', constant_values=fill)
  return x


def get_data_dir():
  """Get the DeepChem data directory."""
  if 'DEEPCHEM_DATA_DIR' in os.environ:
    return os.environ['DEEPCHEM_DATA_DIR']
  return tempfile.gettempdir()


# The number of elements to print for dataset ids/tasks
_print_threshold = 10


def get_print_threshold():
  """Return the printing threshold for datasets.

  The print threshold is the number of elements from ids/tasks to
  print when printing representations of `Dataset` objects.

  Returns
  ----------
  threshold: int
    Number of elements that will be printed
  """
  return _print_threshold


def set_print_threshold(threshold):
  """Set print threshold

  The print threshold is the number of elements from ids/tasks to
  print when printing representations of `Dataset` objects.

  Parameters
  ----------
  threshold: int
    Number of elements to print.
  """
  global _print_threshold
  _print_threshold = threshold


# If a dataset contains more than this number of elements, it won't
# print any dataset ids
_max_print_size = 1000


def get_max_print_size():
  """Return the max print size for a datset.

  If a dataset is large, printing `self.ids` as part of a string
  representation can be very slow. This field controls the maximum
  size for a dataset before ids are no longer printed.

  Returns
  -------
  max_print_size: int
    Maximum length of a dataset for ids to be printed in string
    representation.
  """
  return _max_print_size


def set_max_print_size(max_print_size):
  """Set max_print_size

  If a dataset is large, printing `self.ids` as part of a string
  representation can be very slow. This field controls the maximum
  size for a dataset before ids are no longer printed.

  Parameters
  ----------
  max_print_size: int
    Maximum length of a dataset for ids to be printed in string
    representation.
  """
  global _max_print_size
  _max_print_size = max_print_size


def download_url(url, dest_dir=get_data_dir(), name=None):
  """Download a file to disk.

  Parameters
  ----------
  url: str
    the URL to download from
  dest_dir: str
    the directory to save the file in
  name: str
    the file name to save it as.  If omitted, it will try to extract a file name from the URL
  """
  if name is None:
    name = url
    if '?' in name:
      name = name[:name.find('?')]
    if '/' in name:
      name = name[name.rfind('/') + 1:]
  urlretrieve(url, os.path.join(dest_dir, name))


def untargz_file(file, dest_dir=get_data_dir(), name=None):
  """Untar and unzip a .tar.gz file to disk.

  Parameters
  ----------
  file: str
    the filepath to decompress
  dest_dir: str
    the directory to save the file in
  name: str
    the file name to save it as.  If omitted, it will use the file name
  """
  if name is None:
    name = file
  tar = tarfile.open(name)
  tar.extractall(path=dest_dir)
  tar.close()


def unzip_file(file, dest_dir=None, name=None):
  """Unzip a .zip file to disk.

  Parameters
  ----------
  file: str
    the filepath to decompress
  dest_dir: str
    the directory to save the file in
  name: str
    the directory name to unzip it to.  If omitted, it will use the file
    name
  """
  if name is None:
    name = file
  if dest_dir is None:
    dest_dir = os.path.join(get_data_dir, name)
  with zipfile.ZipFile(file, "r") as zip_ref:
    zip_ref.extractall(dest_dir)
>>>>>>> 8e551190
<|MERGE_RESOLUTION|>--- conflicted
+++ resolved
@@ -1,7 +1,6 @@
 """
 Miscellaneous utility functions.
 """
-<<<<<<< HEAD
 # flake8: noqa
 from deepchem.utils.conformers import ConformerGenerator
 from deepchem.utils.evaluate import relative_difference
@@ -89,225 +88,4 @@
 
 from deepchem.utils.voxel_utils import convert_atom_to_voxel
 from deepchem.utils.voxel_utils import convert_atom_pair_to_voxel
-from deepchem.utils.voxel_utils import voxelize
-
-
-class ScaffoldGenerator(object):
-  """
-  Generate molecular scaffolds.
-
-  Parameters
-  ----------
-  include_chirality : : bool, optional (default False)
-      Include chirality in scaffolds.
-  """
-
-  def __init__(self, include_chirality=False):
-    self.include_chirality = include_chirality
-
-  def get_scaffold(self, mol):
-    """
-    Get Murcko scaffolds for molecules.
-
-    Murcko scaffolds are described in DOI: 10.1021/jm9602928.
-    They are essentially that part of the molecule consisting of
-    rings and the linker atoms between them.
-
-    Parameters
-    ----------
-    mols : array_like
-        Molecules.
-    """
-    from rdkit.Chem.Scaffolds import MurckoScaffold
-    return MurckoScaffold.MurckoScaffoldSmiles(
-        mol=mol, includeChirality=self.include_chirality)
-=======
-
-__author__ = "Steven Kearnes"
-__copyright__ = "Copyright 2014, Stanford University"
-__license__ = "BSD 3-clause"
-
-import gzip
-import numpy as np
-import os
-import pandas as pd
-import sys
-import tempfile
-import tarfile
-import zipfile
-
-from urllib.request import urlretrieve
-
-
-def pad_array(x, shape, fill=0, both=False):
-  """
-  Pad an array with a fill value.
-
-  Parameters
-  ----------
-  x : ndarray
-      Matrix.
-  shape : tuple or int
-      Desired shape. If int, all dimensions are padded to that size.
-  fill : object, optional (default 0)
-      Fill value.
-  both : bool, optional (default False)
-      If True, split the padding on both sides of each axis. If False,
-      padding is applied to the end of each axis.
-  """
-  x = np.asarray(x)
-  if not isinstance(shape, tuple):
-    shape = tuple(shape for _ in range(x.ndim))
-  pad = []
-  for i in range(x.ndim):
-    diff = shape[i] - x.shape[i]
-    assert diff >= 0
-    if both:
-      a, b = divmod(diff, 2)
-      b += a
-      pad.append((a, b))
-    else:
-      pad.append((0, diff))
-  pad = tuple(pad)
-  x = np.pad(x, pad, mode='constant', constant_values=fill)
-  return x
-
-
-def get_data_dir():
-  """Get the DeepChem data directory."""
-  if 'DEEPCHEM_DATA_DIR' in os.environ:
-    return os.environ['DEEPCHEM_DATA_DIR']
-  return tempfile.gettempdir()
-
-
-# The number of elements to print for dataset ids/tasks
-_print_threshold = 10
-
-
-def get_print_threshold():
-  """Return the printing threshold for datasets.
-
-  The print threshold is the number of elements from ids/tasks to
-  print when printing representations of `Dataset` objects.
-
-  Returns
-  ----------
-  threshold: int
-    Number of elements that will be printed
-  """
-  return _print_threshold
-
-
-def set_print_threshold(threshold):
-  """Set print threshold
-
-  The print threshold is the number of elements from ids/tasks to
-  print when printing representations of `Dataset` objects.
-
-  Parameters
-  ----------
-  threshold: int
-    Number of elements to print.
-  """
-  global _print_threshold
-  _print_threshold = threshold
-
-
-# If a dataset contains more than this number of elements, it won't
-# print any dataset ids
-_max_print_size = 1000
-
-
-def get_max_print_size():
-  """Return the max print size for a datset.
-
-  If a dataset is large, printing `self.ids` as part of a string
-  representation can be very slow. This field controls the maximum
-  size for a dataset before ids are no longer printed.
-
-  Returns
-  -------
-  max_print_size: int
-    Maximum length of a dataset for ids to be printed in string
-    representation.
-  """
-  return _max_print_size
-
-
-def set_max_print_size(max_print_size):
-  """Set max_print_size
-
-  If a dataset is large, printing `self.ids` as part of a string
-  representation can be very slow. This field controls the maximum
-  size for a dataset before ids are no longer printed.
-
-  Parameters
-  ----------
-  max_print_size: int
-    Maximum length of a dataset for ids to be printed in string
-    representation.
-  """
-  global _max_print_size
-  _max_print_size = max_print_size
-
-
-def download_url(url, dest_dir=get_data_dir(), name=None):
-  """Download a file to disk.
-
-  Parameters
-  ----------
-  url: str
-    the URL to download from
-  dest_dir: str
-    the directory to save the file in
-  name: str
-    the file name to save it as.  If omitted, it will try to extract a file name from the URL
-  """
-  if name is None:
-    name = url
-    if '?' in name:
-      name = name[:name.find('?')]
-    if '/' in name:
-      name = name[name.rfind('/') + 1:]
-  urlretrieve(url, os.path.join(dest_dir, name))
-
-
-def untargz_file(file, dest_dir=get_data_dir(), name=None):
-  """Untar and unzip a .tar.gz file to disk.
-
-  Parameters
-  ----------
-  file: str
-    the filepath to decompress
-  dest_dir: str
-    the directory to save the file in
-  name: str
-    the file name to save it as.  If omitted, it will use the file name
-  """
-  if name is None:
-    name = file
-  tar = tarfile.open(name)
-  tar.extractall(path=dest_dir)
-  tar.close()
-
-
-def unzip_file(file, dest_dir=None, name=None):
-  """Unzip a .zip file to disk.
-
-  Parameters
-  ----------
-  file: str
-    the filepath to decompress
-  dest_dir: str
-    the directory to save the file in
-  name: str
-    the directory name to unzip it to.  If omitted, it will use the file
-    name
-  """
-  if name is None:
-    name = file
-  if dest_dir is None:
-    dest_dir = os.path.join(get_data_dir, name)
-  with zipfile.ZipFile(file, "r") as zip_ref:
-    zip_ref.extractall(dest_dir)
->>>>>>> 8e551190
+from deepchem.utils.voxel_utils import voxelize